AWS SQS Listener
----------------

.. image:: https://img.shields.io/pypi/v/pySqsListener.svg?style=popout
   :alt: PyPI
   :target: https://github.com/jegesh/python-sqs-listener
.. image:: https://img.shields.io/pypi/pyversions/pySqsListener.svg?style=popout
   :alt: PyPI - Python Version
   :target: https://pypi.org/project/pySqsListener/




This package takes care of the boilerplate involved in listening to an SQS
queue, as well as sending messages to a queue.  Works with python 2.7 & 3.6+.

Installation
~~~~~~~~~~~~

``pip install pySqsListener``

Listening to a queue
~~~~~~~~~~~~~~~~~~~~

| Using the listener is very straightforward - just inherit from the
  ``SqsListener`` class and implement the ``handle_message()`` method.
  The queue will be created at runtime if it doesn't already exist.
  You can also specify an error queue to automatically push any errors to.

Here is a basic code sample:

**Standard Listener**

::

    from sqs_listener import SqsListener

    class MyListener(SqsListener):
        def handle_message(self, body, attributes, messages_attributes):
            run_my_function(body['param1'], body['param2'])

    listener = MyListener('my-message-queue', error_queue='my-error-queue', region_name='us-east-1')
    listener.listen()

**Error Listener**

::

    from sqs_listener import SqsListener
    class MyErrorListener(SqsListener):
        def handle_message(self, body, attributes, messages_attributes):
            save_to_log(body['exception_type'], body['error_message']

    error_listener = MyErrorListener('my-error-queue')
    error_listener.listen()


| The options available as ``kwargs`` are as follows:

- error_queue (str) - name of queue to push errors.
- force_delete (boolean) - delete the message received from the queue, whether or not the handler function is successful.  By default the message is deleted only if the handler function returns with no exceptions
- interval (int) - number of seconds in between polls. Set to 60 by default
- visibility_timeout (str) - Number of seconds the message will be invisible ('in flight') after being read.  After this time interval it reappear in the queue if it wasn't deleted in the meantime.  Set to '600' (10 minutes) by default
- error_visibility_timeout (str) - Same as previous argument, for the error queue.  Applicable only if the ``error_queue`` argument is set, and the queue doesn't already exist.
- wait_time (int) - number of seconds to wait for a message to arrive (for long polling). Set to 0 by default to provide short polling.
- max_number_of_messages (int) - Max number of messages to receive from the queue. Set to 1 by default, max is 10
- message_attribute_names (list) - message attributes by which to filter messages
- attribute_names (list) - attributes by which to filter messages (see boto docs for difference between these two)
- region_name (str) - AWS region name (defaults to ``us-east-1``)
- queue_url (str) - overrides ``queue`` parameter. Mostly useful for getting around `this bug <https://github.com/aws/aws-cli/issues/1715>`_ in the boto library
<<<<<<< HEAD
- deserializer (function str -> dict) - Deserialization function that will be used to parse the message body. Set to python's ``json.loads`` by default.
=======
- aws_access_key, aws_secret_key (str) - for manually providing AWS credentials

>>>>>>> 54ede328

Running as a Daemon
~~~~~~~~~~~~~~~~~~~

| Typically, in a production environment, you'll want to listen to an SQS queue with a daemonized process.
  The simplest way to do this is by running the listener in a detached process.  On a typical Linux distribution it might look   like this:
|
  ``nohup python my_listener.py > listener.log &``
|  And saving the resulting process id for later (for stopping the listener via the ``kill`` command).
|
  A more complete implementation can be achieved easily by inheriting from the package's ``Daemon`` class and overriding the ``run()`` method.
|
| The sample_daemon.py file in the source root folder provides a clear example for achieving this.  Using this example,
  you can run the listener as a daemon with the command ``python sample_daemon.py start``.  Similarly, the command
  ``python sample_daemon.py stop`` will stop the process.  You'll most likely need to run the start script using ``sudo``.
|

Logging
~~~~~~~

| The listener and launcher instances push all their messages to a ``logger`` instance, called 'sqs_listener'.
  In order to view the messages, the logger needs to be redirected to ``stdout`` or to a log file.
|
| For instance:

::

    logger = logging.getLogger('sqs_listener')
    logger.setLevel(logging.INFO)

    sh = logging.StreamHandler()

    formatstr = '[%(asctime)s - %(name)s - %(levelname)s]  %(message)s'
    formatter = logging.Formatter(formatstr)

    sh.setFormatter(formatter)
    logger.addHandler(sh)

|
| Or to a log file:

::

    logger = logging.getLogger('sqs_listener')
    logger.setLevel(logging.INFO)

    sh = logging.FileHandler('mylog.log')
    sh.setLevel(logging.INFO)

    formatstr = '[%(asctime)s - %(name)s - %(levelname)s]  %(message)s'
    formatter = logging.Formatter(formatstr)

    sh.setFormatter(formatter)
    logger.addHandler(sh)

Sending messages
~~~~~~~~~~~~~~~~

| In order to send a message, instantiate an ``SqsLauncher`` with the name of the queue.  By default an exception will
  be raised if the queue doesn't exist, but it can be created automatically if the ``create_queue`` parameter is
  set to true.  In such a case, there's also an option to set the newly created queue's ``VisibilityTimeout`` via the
  third parameter. It is possible to provide a ``serializer`` function if custom types need to be sent. This function
  expects a dict object and should return a string. If not provided, python's `json.dumps` is used by default.

|
| After instantiation, use the ``launch_message()`` method to send the message.  The message body should be a ``dict``,
  and additional kwargs can be specified as stated in the `SQS docs
  <http://boto3.readthedocs.io/en/latest/reference/services/sqs.html#SQS.Client.send_message>`_.
  The method returns the response from SQS.

**Launcher Example**

::

    from sqs_launcher import SqsLauncher

    launcher = SqsLauncher('my-queue')
    response = launcher.launch_message({'param1': 'hello', 'param2': 'world'})

Important Notes
~~~~~~~~~~~~~~~

-  The environment variable ``AWS_ACCOUNT_ID`` must be set, in addition
   to the environment having valid AWS credentials (via environment variables
   or a credentials file) or if running in an aws ec2 instance a role attached
   with the required permissions.
-  For both the main queue and the error queue, if the queue doesn’t
   exist (in the specified region), it will be created at runtime.
-  The error queue receives only two values in the message body: ``exception_type`` and ``error_message``. Both are of type ``str``
-  If the function that the listener executes involves connecting to a database, you should explicitly close the connection at the end of the function.  Otherwise, you're likely to get an error like this: ``OperationalError(2006, 'MySQL server has gone away')``
-  Either the queue name or the queue url should be provided. When both are provided the queue url is used and the queue name is ignored.

Contributing
~~~~~~~~~~~~

Fork the repo and make a pull request.<|MERGE_RESOLUTION|>--- conflicted
+++ resolved
@@ -68,12 +68,9 @@
 - attribute_names (list) - attributes by which to filter messages (see boto docs for difference between these two)
 - region_name (str) - AWS region name (defaults to ``us-east-1``)
 - queue_url (str) - overrides ``queue`` parameter. Mostly useful for getting around `this bug <https://github.com/aws/aws-cli/issues/1715>`_ in the boto library
-<<<<<<< HEAD
 - deserializer (function str -> dict) - Deserialization function that will be used to parse the message body. Set to python's ``json.loads`` by default.
-=======
 - aws_access_key, aws_secret_key (str) - for manually providing AWS credentials
 
->>>>>>> 54ede328
 
 Running as a Daemon
 ~~~~~~~~~~~~~~~~~~~
